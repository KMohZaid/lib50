--- conflicted
+++ resolved
@@ -2,242 +2,15 @@
 import enum
 
 import yaml
-<<<<<<< HEAD
-
-from ._errors import InvalidConfigError
-=======
 import os
 import pathlib
-from . import errors
->>>>>>> b95d3e73
+from ._errors import InvalidConfigError, Error
 from . import _
 
 try:
     from yaml import CSafeLoader as SafeLoader
 except ImportError:
     from yaml import SafeLoader
-
-
-<<<<<<< HEAD
-class TaggedValue:
-    def __init__(self, value, tag):
-        self.value = value
-        self.tag = tag[1:] if tag.startswith("!") else tag
-
-    def __repr__(self):
-        return f"TaggedValue(value={self.value}, tag={self.tag})"
-
-
-class Loader:
-    class _TaggedYamlValue:
-        """A value tagged in a .yaml file"""
-
-        def __init__(self, value, tag, *tags):
-            """
-            value - the actual value
-            tag - the yaml tag
-            tags - all possible valid tags for this value
-            """
-            tag = tag if tag.startswith("!") else "!" + tag
-
-            tags = list(tags)
-            for i, t in enumerate(tags):
-                tags[i] = t if t.startswith("!") else "!" + t
-                setattr(self, t[1:], False)
-            setattr(self, tag[1:], True)
-
-            self.tag = tag
-            self.tags = set(tags)
-            self.value = value
-
-        def __repr__(self):
-            return f"_TaggedYamlValue(tag={self.tag}, tags={self.tags})"
-
-
-    def __init__(self, tool, *global_tags, default=None):
-        self._global_tags = self._ensure_exclamation(global_tags)
-        self._global_default = default if not default or default.startswith("!") else "!" + default
-        self._scopes = collections.defaultdict(list)
-        self.tool = tool
-
-    def scope(self, key, *tags, default=None):
-        """Only apply tags and default for top-level key, effectively scoping the tags."""
-        scope = self._scopes[key]
-        tags = self._ensure_exclamation(tags)
-        default = default if not default or default.startswith("!") else "!" + default
-
-        if scope:
-            scope[0] = scope[0] + tags
-            scope[1] = default if default else scope[1]
-        else:
-            scope.append(tags)
-            scope.append(default)
-
-    def load(self, content):
-        """Parse yaml content."""
-        # Try parsing the YAML with global tags
-        try:
-            config = yaml.load(content, Loader=self._loader(self._global_tags))
-        except yaml.YAMLError:
-            raise InvalidConfigError(_("Config is not valid yaml."))
-
-        # Try extracting just the tool portion
-        try:
-            config = config[self.tool]
-        except (TypeError, KeyError):
-            return None
-
-        # If no scopes, just apply global default
-        if not isinstance(config, dict):
-            config = self._apply_default(config, self._global_default)
-        else:
-            # Figure out what scopes exist
-            scoped_keys = set(key for key in self._scopes)
-
-            # For every scope
-            for key in config:
-                # If scope has custom tags, apply
-                if key in scoped_keys:
-                    # local tags, and local default
-                    tags, default = self._scopes[key]
-
-                    # Inherit global default if no local default
-                    if not default:
-                        default = self._global_default
-
-                    config[key] = self._apply_default(config[key], default)
-                    self._apply_scope(config[key], tags)
-                # Otherwise just apply global default
-                else:
-                    config[key] = self._apply_default(config[key], self._global_default)
-
-        self._validate(config)
-        config = self._simplify(config)
-
-        return config
-
-    def _loader(self, tags):
-        """Create a yaml Loader."""
-        class ConfigLoader(SafeLoader):
-            pass
-        ConfigLoader.add_multi_constructor("", lambda loader, prefix, node: Loader._TaggedYamlValue(node.value, node.tag, *tags))
-        return ConfigLoader
-
-    def _simplify(self, config):
-        """Replace all Loader._TaggedYamlValue with TaggedValue (a simpler datastructure)"""
-        if isinstance(config, dict):
-            # Recursively simplify for each item in the config
-            for key, val in config.items():
-                config[key] = self._simplify(val)
-
-        elif isinstance(config, list):
-            # Recursively simplify for each item in the config
-            for i, val in enumerate(config):
-                config[i] = self._simplify(val)
-
-        elif isinstance(config, Loader._TaggedYamlValue):
-            # Replace Loader._TaggedYamlValue with TaggedValue
-            config = TaggedValue(config.value, config.tag)
-
-        return config
-
-    def _validate(self, config):
-        """Check whether every _TaggedYamlValue has a valid tag, otherwise raise InvalidConfigError"""
-        if isinstance(config, dict):
-            # Recursively validate each item in the config
-            for val in config.values():
-                self._validate(val)
-
-        elif isinstance(config, list):
-            # Recursively validate each item in the config
-            for item in config:
-                self._validate(item)
-
-        elif isinstance(config, Loader._TaggedYamlValue):
-            tagged_value = config
-
-            # if tagged_value is invalid, error
-            if tagged_value.tag not in tagged_value.tags:
-                raise InvalidConfigError(_("{} is not a valid tag for {}".format(tagged_value.tag, self.tool)))
-
-    def _apply_default(self, config, default):
-        """
-        Apply default value to every str in config.
-        Also ensure every _TaggedYamlValue has default in .tags
-        """
-        # No default, nothing to be done here
-        if not default:
-            return config
-
-        # If the entire config is just a string, return default _TaggedYamlValue
-        if isinstance(config, str):
-            return Loader._TaggedYamlValue(config, default, default, *self._global_tags)
-
-        if isinstance(config, dict):
-            # Recursively apply defaults for  each item in the config
-            for key, val in config.items():
-                config[key] = self._apply_default(val, default)
-
-        elif isinstance(config, list):
-            # Recursively apply defaults for each item in the config
-            for i, val in enumerate(config):
-                config[i] = self._apply_default(val, default)
-
-        elif isinstance(config, Loader._TaggedYamlValue):
-            # Make sure each _TaggedYamlValue knows about the default tag
-            config.tags.add(default)
-
-        return config
-
-    def _apply_scope(self, config, tags):
-        """Add locally scoped tags to config"""
-        if isinstance(config, dict):
-            # Recursively _apply_scope for each item in the config
-            for val in config.values():
-                self._apply_scope(val, tags)
-
-        elif isinstance(config, list):
-            # Recursively _apply_scope for each item in the config
-            for item in config:
-                self._apply_scope(item, tags)
-
-        elif isinstance(config, Loader._TaggedYamlValue):
-            tagged_value = config
-
-            # add all local tags
-            tagged_value.tags |= set(tags)
-            for tag in tags:
-                if not hasattr(tagged_value, tag):
-                    setattr(tagged_value, tag, False)
-
-    @staticmethod
-    def _ensure_exclamation(tags):
-        return [tag if tag.startswith("!") else "!" + tag for tag in tags]
-=======
-class InvalidTag:
-    def __init__(self, loader, prefix, node):
-        self.tag = node.tag
-
-
-class PatternType(enum.Enum):
-    Excluded = "!exclude"
-    Included = "!include"
-    Required = "!require"
-
-
-class FilePattern:
-    def __init__(self, pattern_type, pattern):
-        self.type = pattern_type
-        self.pattern = pattern
-
-
-class ConfigLoader(SafeLoader):
-    pass
-
-
-for member in PatternType.__members__.values():
-    ConfigLoader.add_constructor(member.value, lambda loader, node : FilePattern(PatternType(node.tag), node.value))
-ConfigLoader.add_multi_constructor("", InvalidTag)
 
 
 def get_config_filepath(path):
@@ -257,50 +30,200 @@
     if (path / ".cs50.yml").exists():
         return path / ".cs50.yml"
 
-    raise errors.Error(_("No config file (.cs50.yaml or .cs50.yml) found at {}".format(path)))
-
-
-def load(content, tool, loader=ConfigLoader):
-    """
-    Parses content (contents of .cs50.yaml) with lib50.config.ConfigLoader
-    Raises InvalidConfigError
-    """
-    try:
-        config = yaml.load(content, Loader=loader)
-    except yaml.YAMLError:
-        raise errors.InvalidConfigError(_("Config is not valid yaml."))
-
-    try:
-        config = config[tool]
-    except (TypeError, KeyError):
-        config = None
-
-    try:
-        files = config["files"]
-    except (TypeError, KeyError):
-        pass
-    else:
-        if not isinstance(files, list):
-            raise errors.InvalidConfigError(_("files: entry in config must be a list"))
-
-        for file in files:
-            if not isinstance(file, FilePattern):
-                raise errors.InvalidConfigError(
-                    _("All entries in files: must be tagged with either !include, !exclude or !require"))
-
-    _validate_config(config, tool)
-
-    return config
-
-def _validate_config(config, tool):
-    if isinstance(config, dict):
-        for item in config:
-            _validate_config(config[item], tool)
-
-    elif isinstance(config, list):
-        for item in config:
-            _validate_config(item, tool)
-
-    elif isinstance(config, InvalidTag):
-        raise errors.InvalidConfigError("{} is not a valid tag for {}".format(config.tag, tool))
->>>>>>> b95d3e73
+    raise Error(_("No config file (.cs50.yaml or .cs50.yml) found at {}".format(path)))
+
+
+class TaggedValue:
+    def __init__(self, value, tag):
+        self.value = value
+        self.tag = tag[1:] if tag.startswith("!") else tag
+
+    def __repr__(self):
+        return f"TaggedValue(value={self.value}, tag={self.tag})"
+
+
+class Loader:
+    class _TaggedYamlValue:
+        """A value tagged in a .yaml file"""
+
+        def __init__(self, value, tag, *tags):
+            """
+            value - the actual value
+            tag - the yaml tag
+            tags - all possible valid tags for this value
+            """
+            tag = tag if tag.startswith("!") else "!" + tag
+
+            tags = list(tags)
+            for i, t in enumerate(tags):
+                tags[i] = t if t.startswith("!") else "!" + t
+                setattr(self, t[1:], False)
+            setattr(self, tag[1:], True)
+
+            self.tag = tag
+            self.tags = set(tags)
+            self.value = value
+
+        def __repr__(self):
+            return f"_TaggedYamlValue(tag={self.tag}, tags={self.tags})"
+
+
+    def __init__(self, tool, *global_tags, default=None):
+        self._global_tags = self._ensure_exclamation(global_tags)
+        self._global_default = default if not default or default.startswith("!") else "!" + default
+        self._scopes = collections.defaultdict(list)
+        self.tool = tool
+
+    def scope(self, key, *tags, default=None):
+        """Only apply tags and default for top-level key, effectively scoping the tags."""
+        scope = self._scopes[key]
+        tags = self._ensure_exclamation(tags)
+        default = default if not default or default.startswith("!") else "!" + default
+
+        if scope:
+            scope[0] = scope[0] + tags
+            scope[1] = default if default else scope[1]
+        else:
+            scope.append(tags)
+            scope.append(default)
+
+    def load(self, content):
+        """Parse yaml content."""
+        # Try parsing the YAML with global tags
+        try:
+            config = yaml.load(content, Loader=self._loader(self._global_tags))
+        except yaml.YAMLError:
+            raise InvalidConfigError(_("Config is not valid yaml."))
+
+        # Try extracting just the tool portion
+        try:
+            config = config[self.tool]
+        except (TypeError, KeyError):
+            return None
+
+        # If no scopes, just apply global default
+        if not isinstance(config, dict):
+            config = self._apply_default(config, self._global_default)
+        else:
+            # Figure out what scopes exist
+            scoped_keys = set(key for key in self._scopes)
+
+            # For every scope
+            for key in config:
+                # If scope has custom tags, apply
+                if key in scoped_keys:
+                    # local tags, and local default
+                    tags, default = self._scopes[key]
+
+                    # Inherit global default if no local default
+                    if not default:
+                        default = self._global_default
+
+                    config[key] = self._apply_default(config[key], default)
+                    self._apply_scope(config[key], tags)
+                # Otherwise just apply global default
+                else:
+                    config[key] = self._apply_default(config[key], self._global_default)
+
+        self._validate(config)
+        config = self._simplify(config)
+
+        return config
+
+    def _loader(self, tags):
+        """Create a yaml Loader."""
+        class ConfigLoader(SafeLoader):
+            pass
+        ConfigLoader.add_multi_constructor("", lambda loader, prefix, node: Loader._TaggedYamlValue(node.value, node.tag, *tags))
+        return ConfigLoader
+
+    def _simplify(self, config):
+        """Replace all Loader._TaggedYamlValue with TaggedValue (a simpler datastructure)"""
+        if isinstance(config, dict):
+            # Recursively simplify for each item in the config
+            for key, val in config.items():
+                config[key] = self._simplify(val)
+
+        elif isinstance(config, list):
+            # Recursively simplify for each item in the config
+            for i, val in enumerate(config):
+                config[i] = self._simplify(val)
+
+        elif isinstance(config, Loader._TaggedYamlValue):
+            # Replace Loader._TaggedYamlValue with TaggedValue
+            config = TaggedValue(config.value, config.tag)
+
+        return config
+
+    def _validate(self, config):
+        """Check whether every _TaggedYamlValue has a valid tag, otherwise raise InvalidConfigError"""
+        if isinstance(config, dict):
+            # Recursively validate each item in the config
+            for val in config.values():
+                self._validate(val)
+
+        elif isinstance(config, list):
+            # Recursively validate each item in the config
+            for item in config:
+                self._validate(item)
+
+        elif isinstance(config, Loader._TaggedYamlValue):
+            tagged_value = config
+
+            # if tagged_value is invalid, error
+            if tagged_value.tag not in tagged_value.tags:
+                raise InvalidConfigError(_("{} is not a valid tag for {}".format(tagged_value.tag, self.tool)))
+
+    def _apply_default(self, config, default):
+        """
+        Apply default value to every str in config.
+        Also ensure every _TaggedYamlValue has default in .tags
+        """
+        # No default, nothing to be done here
+        if not default:
+            return config
+
+        # If the entire config is just a string, return default _TaggedYamlValue
+        if isinstance(config, str):
+            return Loader._TaggedYamlValue(config, default, default, *self._global_tags)
+
+        if isinstance(config, dict):
+            # Recursively apply defaults for  each item in the config
+            for key, val in config.items():
+                config[key] = self._apply_default(val, default)
+
+        elif isinstance(config, list):
+            # Recursively apply defaults for each item in the config
+            for i, val in enumerate(config):
+                config[i] = self._apply_default(val, default)
+
+        elif isinstance(config, Loader._TaggedYamlValue):
+            # Make sure each _TaggedYamlValue knows about the default tag
+            config.tags.add(default)
+
+        return config
+
+    def _apply_scope(self, config, tags):
+        """Add locally scoped tags to config"""
+        if isinstance(config, dict):
+            # Recursively _apply_scope for each item in the config
+            for val in config.values():
+                self._apply_scope(val, tags)
+
+        elif isinstance(config, list):
+            # Recursively _apply_scope for each item in the config
+            for item in config:
+                self._apply_scope(item, tags)
+
+        elif isinstance(config, Loader._TaggedYamlValue):
+            tagged_value = config
+
+            # add all local tags
+            tagged_value.tags |= set(tags)
+            for tag in tags:
+                if not hasattr(tagged_value, tag):
+                    setattr(tagged_value, tag, False)
+
+    @staticmethod
+    def _ensure_exclamation(tags):
+        return [tag if tag.startswith("!") else "!" + tag for tag in tags]