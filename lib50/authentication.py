--- conflicted
+++ resolved
@@ -58,13 +58,6 @@
 
         # SSH auth failed, fallback to HTTPS
         if user is None:
-
-            # Show a quick reminder to check https://cs50.ly/github if not immediately authenticated
-            warning = "GitHub now requires that you use SSH or a personal access token"\
-                  " instead of a password to log in, but you can still use check50 and submit50!"\
-                  " See https://cs50.ly/github for instructions if you haven't already!"
-            print(termcolor.colored(warning, color="yellow", attrs=["bold"]))
-
             with _authenticate_https(org, repo=repo) as user:
                 yield user
         # yield SSH user
@@ -146,7 +139,6 @@
                 "Enter passphrase for key"
             ]))
 
-<<<<<<< HEAD
         # Show a quick reminder to check https://cs50.ly/github if not immediately authenticated     
         if state != State.SUCCESS:
             warning = "GitHub now requires that you use SSH or a personal access token"\
@@ -154,8 +146,6 @@
                       " See https://cs50.ly/github for instructions if you haven't already!"
             print(termcolor.colored(warning, color="yellow", attrs=["bold"]))
             
-=======
->>>>>>> e23cde02
         # while passphrase is needed, prompt and enter
         while state == State.PASSPHRASE_PROMPT:
             # Prompt passphrase
